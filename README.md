## Comparing different Neural NLP models for the SemEval 2018 Task 2: Multilingual Emoji Prediction

This project was conducted for the *Deep Learning for Natural Language Technologies* course of the Universiteit van Amsterdam's
Master Artificial Intelligence program during the winter term 2018/2019. 

### Task description

This SemEval shared tasks aims to explore the predictability of emojis, small ideograms depicting objects, people and
scenes, given the tweet they were used in. An example tweet from the data set is the following:

---
Addicted to #avocado toast. @ Kitchen :heart_eyes:

--- 
Only tweets with one emoji were included in the data set. No meta data is given. Because only tweets with one of the 20 
most frequent emojis in English or Spanish respectively were selected, this task can be seen as a form of multi-label 
classification. The tweets were gathered between October 2015 and February 2017. For more information 
about the task, consult the original [competition paper](http://www.aclweb.org/anthology/S18-1003).

### Results

The results are split up for the english and the spanish part of the data set. All models' performances were determined 
on the test set. Due to limited computational resources, the vocabulary size during training 
was limited to 10.000 types. Additionally, the data was pre-processed with the [Ekphrasis](https://github.com/cbaziotis/ekphrasis)
library, which supplies Twitter-specific tools for text normalization. 

#### English 

|  Model|Precision |Recall  |F1-score  |
|------:|:----------|:-------|:---------|
|Bag-of-Words + Logistic Regression | 0.3450 | 0.3069 | 0.3129 |
|Bag-of-Words + SVM  | 0.2586 | 0.2681 | 0.2549 |
<<<<<<< HEAD
| CNN | 0.3770 | 0.2809 | 0.2798 |
=======
>>>>>>> 2ed7bc94
|FastText|    -     |  -  | 0.4287|

#### Spanish

| Model | Precision | Recall | F1-score |
|------:|:----------|:-------|:---------|


### Usage

1. Install the dependencies with

```sh
pip install -r requirements.txt
```

2. Read the datasets, process them and serialize the results:

```sh
python tweet_data.py
```

3. Read pretrained embeddings and serialize only those in the vocabulary:

```sh
python embeddings.py
```

4. Train a simple LSTM classifier:

```sh
python lstm.py
```

5. Monitor training with Tensorboard by running (in the same directory)

```sh
tensorboard --logdir=runs
```

and going to [http://localhost:6006](http://localhost:6006)<|MERGE_RESOLUTION|>--- conflicted
+++ resolved
@@ -30,11 +30,8 @@
 |------:|:----------|:-------|:---------|
 |Bag-of-Words + Logistic Regression | 0.3450 | 0.3069 | 0.3129 |
 |Bag-of-Words + SVM  | 0.2586 | 0.2681 | 0.2549 |
-<<<<<<< HEAD
+|FastText|    -     |  -  | 0.4287|
 | CNN | 0.3770 | 0.2809 | 0.2798 |
-=======
->>>>>>> 2ed7bc94
-|FastText|    -     |  -  | 0.4287|
 
 #### Spanish
 
