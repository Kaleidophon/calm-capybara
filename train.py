"""
Training and evaluation functions for the emoji prediction task
"""
import os

# Torch modules
import torch
import torch.optim as optim
import torch.nn as nn
from torch.utils.data import DataLoader

# Data loading modules
from tweet_data import TweetsBOWDataset, TweetsBaseDataset

from sklearn.metrics import f1_score, precision_score, recall_score
import numpy as np
from tensorboardX import SummaryWriter


# Directory in which tweet data is saved
DATA_DIR_DEFAULT = './data'

TEST_BATCH_SIZE = 256
device = torch.device("cuda:0" if torch.cuda.is_available() else "cpu")

<<<<<<< HEAD

def get_score(logits, targets, score='f1_score'):
=======
def _get_score(logits, targets):
>>>>>>> c63b5546
    """
    Computes the score of the network given output logits.
    Args:
        - logits (tensor): predictions of the model.
            shape (n_batches, n_classes)
        - targets (tensor): true labels, containing values in [0, n_classes-1]
            shape (n_batches,)
        - score (str): one of 'accuracy', 'f1_score'
    Returns: float, the calculated score.
    """
    targets = targets.cpu().data.numpy()
    predictions = torch.argmax(logits, dim=1).cpu().data.numpy()

    return f1_score(targets, predictions, average='macro')

def evaluate(model, criterion, eval_data, score='f1_score'):
    """
    Calculate a classification score of the model on a given dataset.
    Args:
        model (torch.nn.Module): the model to evaluate
        criterion (torch.nn.CrossEntropyLoss): used to calculate the loss
        eval_data (TweetsBaseDataset): dataset on which to evaluate the model
        score (str): one of 'f1_score', 'precision', 'recall'
    Returns:
        mean_loss (float), mean loss on the dataset
        score (float)
    """
    if score == 'f1_score':
        score_fn = f1_score
    elif score == 'precision':
        score_fn = precision_score
    elif score == 'recall':
        score_fn = recall_score
    else:
        raise ValueError('Invalid score: {}'.format(score))

<<<<<<< HEAD

def evaluate(model, criterion, eval_data):
=======
>>>>>>> c63b5546
    model.eval()
    mean_loss = 0

    # Load the test data
    data_loader = DataLoader(eval_data, collate_fn=TweetsBaseDataset.collate_fn,
                             batch_size=TEST_BATCH_SIZE, shuffle=True)

    y_true = np.empty(len(eval_data), dtype=int)
    y_pred = np.empty(len(eval_data), dtype=int)
    counter = 0

    with torch.no_grad():
        for inputs, labels, lengths in data_loader:
            inputs = inputs.to(device)
            labels = labels.to(device)
            lengths = lengths.to(device)

            outputs = model(inputs, lengths)

            loss = criterion(outputs, labels)
            mean_loss += loss.item()/len(data_loader)

            predictions = torch.argmax(outputs, dim=1).data.cpu().numpy()
            y_pred[counter:counter + len(labels)] = predictions
            y_true[counter:counter + len(labels)] = labels.data.cpu().numpy()

            counter += len(labels)

    score = score_fn(y_true, y_pred, average='macro')

    return mean_loss, score


def train_model(model, datasets, batch_size, epochs, learning_rate,
                weight_decay=0, metadata=None, weights=None, checkpoint=None):
    """Train a sequence model on the Emoji Dataset.
    Args:
        model (torch.nn.Module): the model to be trained
        datasets (tuple): contains 3 datasets (TweetsBaseDataset)
            corresponding to train, dev and test splits
        batch_size (int): mini-batch size for training
        epochs (int): number of iterations over the training set
        learning_rate (float): used in the optimizer
        weight_decay (float): regularization factor for the optimizer
        metadata (dict): contains keys and values of any type with a valid
            string representation, which are saved for visualization in
            TensorBoard. Use to log model name and hyperparameters
        weights (dict): maps strings to weights (torch.tensor) to be
            visualized as histograms in TensorBoard
        checkpoint (str): path of an existing checkpoint (.pt) file
    Returns:
        tuple, containing best validation F1 score and test F1 score
    """
    train_set, dev_set, test_set = datasets
    train_loader = DataLoader(train_set, batch_size, shuffle=True,
                              num_workers=4,
                              collate_fn=TweetsBaseDataset.collate_fn)

    model.to(device)
    criterion = nn.CrossEntropyLoss().to(device)
    optimizer = optim.Adam(model.parameters(), lr=learning_rate,
                           weight_decay=weight_decay)

    if checkpoint is not None:
        load_model(model, optimizer, checkpoint, eval_model=False)

    # A writer to save TensorBoard events
    writer = SummaryWriter()
    logdir = writer.file_writer.get_logdir()

    # Write hyperparameters to summary
    if metadata is None:
        metadata = {}
    metadata['Batch size'] = batch_size
    metadata['Learning rate'] = learning_rate
    text_summary = _build_text_summary(metadata)
    writer.add_text('metadata', text_summary)

    best_score = 0
    test_f1 = 0
    best_ckpt_link = os.path.join(logdir, 'best-ckpt.pt')

    try:
        steps = 0
        for epoch in range(1, epochs + 1):
            model.train()
            print('Epoch {:d}/{:d}'.format(epoch, epochs))
            n_batches = 0
            for inputs, labels, lengths in train_loader:
                steps += 1
                n_batches += 1

                inputs = inputs.to(device)
                labels = labels.to(device)
                lengths = lengths.to(device)

                # Initialize the gradients to zero
                optimizer.zero_grad()

                # Run the model
                outputs = model(inputs, lengths)
                loss = criterion(outputs, labels)

                # Optimize
                loss.backward()
                optimizer.step()

                # Log scores on training set
                if n_batches % 100 == 0:
                    f1 = _get_score(outputs, labels)
                    print("\r{}/{}: loss = {:.4f}, f1_score = {:.4f}".format(
                        n_batches, len(train_loader), loss, f1),
                        end='', flush=True)

                    # Write metrics to TensorBoard
                    writer.add_scalar('training/loss', loss, steps)
                    writer.add_scalar('training/f1_score', f1, steps)
                    # Write histograms
                    if weights is not None:
                        for name, data in weights.items():
                            writer.add_histogram('weights/' + name, data, steps)

            # Evaluate on dev set
            eval_loss, eval_f1 = evaluate(model, criterion, dev_set)
            print("\nvalidation loss = {:.4f}, validation f1_score = {:.4f}".format(
                eval_loss, eval_f1))

            # Write to Tensorboard
            writer.add_scalar('validation/loss', eval_loss, steps)
            writer.add_scalar('validation/f1_score', eval_f1, steps)

            # Save the checkpoint
            ckpt_path = os.path.join(logdir, 'ckpt-{:d}.pt'.format(epoch))
            save_model(model, optimizer, epoch, ckpt_path)

            # Create a symbolic link to the best model
            if eval_f1 > best_score:
                best_score = eval_f1
                if os.path.islink(best_ckpt_link):
                    os.unlink(best_ckpt_link)
                os.symlink(os.path.basename(ckpt_path), best_ckpt_link)

        print("Training Completed. Evaluating on test set...")

        # Evaluate on test set
        test_loss, test_f1 = evaluate(model, criterion, test_set)
        print("\ntest loss = {:.4f}, test f1_score = {:.4f}".format(
            test_loss, test_f1))

        # Write to Tensorboard
        writer.add_scalar('test/loss', test_loss, 0)
        writer.add_scalar('test/f1_score', test_f1, 0)

    except KeyboardInterrupt:
        print('Interrupted training.')

    return best_score, test_f1


def save_model(model, optimizer, epoch, path):
    torch.save({
        'model_state_dict': model.state_dict(),
        'optimizer_state_dict': optimizer.state_dict(),
        'epoch': epoch}, path)


def load_model(model, optimizer, checkpoint, eval_model=True):
    checkpoint = torch.load(checkpoint)
    model.load_state_dict(checkpoint['model_state_dict'])
    optimizer.load_state_dict(checkpoint['optimizer_state_dict'])
    epoch = checkpoint['epoch']

    if eval_model:
        model.eval()
    else:
        model.train()

    return model, optimizer, epoch


def _build_text_summary(metadata):
    text_summary = ""
    for key, value in metadata.items():
        text_summary += '**' + str(key) + ':** ' + str(value) + '</br>'
    return text_summary<|MERGE_RESOLUTION|>--- conflicted
+++ resolved
@@ -23,12 +23,8 @@
 TEST_BATCH_SIZE = 256
 device = torch.device("cuda:0" if torch.cuda.is_available() else "cpu")
 
-<<<<<<< HEAD
-
-def get_score(logits, targets, score='f1_score'):
-=======
+
 def _get_score(logits, targets):
->>>>>>> c63b5546
     """
     Computes the score of the network given output logits.
     Args:
@@ -39,10 +35,11 @@
         - score (str): one of 'accuracy', 'f1_score'
     Returns: float, the calculated score.
     """
-    targets = targets.cpu().data.numpy()
-    predictions = torch.argmax(logits, dim=1).cpu().data.numpy()
+    targets = targets.data.cpu().numpy()
+    predictions = torch.argmax(logits, dim=1).data.cpu().numpy()
 
     return f1_score(targets, predictions, average='macro')
+
 
 def evaluate(model, criterion, eval_data, score='f1_score'):
     """
@@ -65,11 +62,6 @@
     else:
         raise ValueError('Invalid score: {}'.format(score))
 
-<<<<<<< HEAD
-
-def evaluate(model, criterion, eval_data):
-=======
->>>>>>> c63b5546
     model.eval()
     mean_loss = 0
 
