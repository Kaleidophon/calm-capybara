"""
Training and evaluation functions for the emoji prediction task
"""
import os

# Torch modules
import torch
import torch.optim as optim
import torch.nn as nn
from torch.utils.data import DataLoader

# Data loading modules
from tweet_data import TweetsBOWDataset, TweetsBaseDataset

from sklearn.metrics import accuracy_score, f1_score
import numpy as np
from tensorboardX import SummaryWriter


# Directory in which tweet data is saved
DATA_DIR_DEFAULT = './data'

TEST_BATCH_SIZE = 256
device = torch.device("cuda:0" if torch.cuda.is_available() else "cpu")


def get_score(logits, targets, score='f1_score'):
    """
    Computes the score of the network.
    Args:
        - logits (tensor): predictions of the model.
            shape (n_batches, n_classes)
        - targets (tensor): true labels, containing values in [0, n_classes-1]
            shape (n_batches,)
        - score (str): one of 'accuracy', 'f1_score'
    Returns: float, the calculated score.
    """
<<<<<<< HEAD
    targets = targets.cpu().data.numpy()
    predictions = torch.argmax(logits, dim=1).cpu().data.numpy()
=======
    targets = targets.data.cpu().numpy()
    predictions = torch.argmax(logits, dim=1).data.cpu().numpy()
>>>>>>> b1aa39a5

    if score == 'accuracy':
        return accuracy_score(targets, predictions)
    elif score == 'f1_score':
        return f1_score(targets, predictions, average='macro')


def evaluate(model, criterion, eval_data):
<<<<<<< HEAD
    model = model.eval()
=======
    model.eval()
>>>>>>> b1aa39a5
    mean_loss = 0

    # Load the test data
    data_loader = DataLoader(eval_data, collate_fn=TweetsBaseDataset.collate_fn,
                             batch_size=TEST_BATCH_SIZE, shuffle=True)

    y_true = np.empty(len(eval_data), dtype=int)
    y_pred = np.empty(len(eval_data), dtype=int)
    counter = 0

    with torch.no_grad():
        for inputs, labels, lengths in data_loader:
            inputs = inputs.to(device)
            labels = labels.to(device)
            lengths = lengths.to(device)

            outputs = model(inputs, lengths)

            loss = criterion(outputs, labels)
            mean_loss += loss.item()/len(data_loader)

            predictions = torch.argmax(outputs, dim=1).data.cpu().numpy()
            y_pred[counter:counter + len(labels)] = predictions
            y_true[counter:counter + len(labels)] = labels.data.cpu().numpy()

            counter += len(labels)

    f1 = f1_score(y_true, y_pred, average='macro')

    return mean_loss, f1


def train_model(model, datasets, batch_size, epochs, learning_rate,
                weight_decay=0, metadata=None, weights=None, checkpoint=None):
    """Train a sequence model on the Emoji Dataset.
    Args:
        model (torch.nn.Module): the model to be trained
        datasets (tuple): contains 3 datasets (TweetsBaseDataset)
            corresponding to train, dev and test splits
        batch_size (int): mini-batch size for training
        epochs (int): number of iterations over the training set
        learning_rate (float): used in the optimizer
        weight_decay (float): regularization factor for the optimizer
        metadata (dict): contains keys and values of any type with a valid
            string representation, which are saved for visualization in
            TensorBoard. Use to log model name and hyperparameters
        weights (dict): maps strings to weights (torch.tensor) to be
            visualized as histograms in TensorBoard
        checkpoint (str): path of an existing checkpoint (.pt) file
    Returns:
        tuple, containing best validation F1 score and test F1 score
    """
    train_set, dev_set, test_set = datasets
    train_loader = DataLoader(train_set, batch_size, shuffle=True,
                              num_workers=4,
                              collate_fn=TweetsBaseDataset.collate_fn)

    model.to(device)
    criterion = nn.CrossEntropyLoss().to(device)
    optimizer = optim.Adam(model.parameters(), lr=learning_rate,
                           weight_decay=weight_decay)

    if checkpoint is not None:
        load_model(model, optimizer, checkpoint, eval_model=False)

    # A writer to save TensorBoard events
    writer = SummaryWriter()
    logdir = writer.file_writer.get_logdir()

    # Write hyperparameters to summary
    if metadata is None:
        metadata = {}
    metadata['Batch size'] = batch_size
    metadata['Learning rate'] = learning_rate
    text_summary = _build_text_summary(metadata)
    writer.add_text('metadata', text_summary)

    best_score = 0
    best_ckpt_link = os.path.join(logdir, 'best-ckpt.pt')

    steps = 0
    for epoch in range(1, epochs + 1):
        model.train()
        print('Epoch {:d}/{:d}'.format(epoch, epochs))
        n_batches = 0
        for inputs, labels, lengths in train_loader:
            steps += 1
            n_batches += 1

            inputs = inputs.to(device)
            labels = labels.to(device)
            lengths = lengths.to(device)

            # Initialize the gradients to zero
            optimizer.zero_grad()

            # Run the model
            outputs = model(inputs, lengths)
            loss = criterion(outputs, labels)

            # Optimize
            loss.backward()
            optimizer.step()

            # Log scores on training set
            if n_batches % 100 == 0:
                f1 = get_score(outputs, labels, score='f1_score')
                print("\r{}/{}: loss = {:.4f}, f1_score = {:.4f}".format(
                    n_batches, len(train_loader), loss, f1),
                    end='', flush=True)

                # Write metrics to TensorBoard
                writer.add_scalar('training/loss', loss, steps)
                writer.add_scalar('training/f1_score', f1, steps)
                # Write histograms
                if weights is not None:
                    for name, data in weights.items():
                        writer.add_histogram('weights/' + name, data, steps)

        # Evaluate on dev set
        eval_loss, eval_f1 = evaluate(model, criterion, dev_set)
        print("\nvalidation loss = {:.4f}, validation f1_score = {:.4f}".format(
            eval_loss, eval_f1))
        model = model.train()

        # Write to Tensorboard
        writer.add_scalar('validation/loss', eval_loss, steps)
        writer.add_scalar('validation/f1_score', eval_f1, steps)

        # Save the checkpoint
        ckpt_path = os.path.join(logdir, 'ckpt-{:d}.pt'.format(epoch))
        save_model(model, optimizer, epoch, ckpt_path)

        # Create a symbolic link to the best model
        if eval_f1 > best_score:
            best_score = eval_f1
            if os.path.islink(best_ckpt_link):
                os.unlink(best_ckpt_link)
            os.symlink(os.path.basename(ckpt_path), best_ckpt_link)

    print("Training Completed. Evaluating on test set...")

    # Evaluate on test set
    test_loss, test_f1 = evaluate(model, criterion, test_set)
    print("\ntest loss = {:.4f}, test f1_score = {:.4f}".format(
        test_loss, test_f1))

    # Write to Tensorboard
    writer.add_scalar('test/loss', test_loss, 0)
    writer.add_scalar('test/f1_score', test_f1, 0)

    return best_score, test_f1

def save_model(model, optimizer, epoch, path):
    torch.save({
        'model_state_dict': model.state_dict(),
        'optimizer_state_dict': optimizer.state_dict(),
        'epoch': epoch}, path)

def load_model(model, optimizer, checkpoint, eval_model=True):
    checkpoint = torch.load(checkpoint)
    model.load_state_dict(checkpoint['model_state_dict'])
    optimizer.load_state_dict(checkpoint['optimizer_state_dict'])
    epoch = checkpoint['epoch']

    if eval_model:
        model.eval()
    else:
        model.train()

    return model, optimizer, epoch

def _build_text_summary(metadata):
    text_summary = ""
    for key, value in metadata.items():
        text_summary += '**' + str(key) + ':** ' + str(value) + '</br>'
    return text_summary<|MERGE_RESOLUTION|>--- conflicted
+++ resolved
@@ -35,13 +35,8 @@
         - score (str): one of 'accuracy', 'f1_score'
     Returns: float, the calculated score.
     """
-<<<<<<< HEAD
     targets = targets.cpu().data.numpy()
     predictions = torch.argmax(logits, dim=1).cpu().data.numpy()
-=======
-    targets = targets.data.cpu().numpy()
-    predictions = torch.argmax(logits, dim=1).data.cpu().numpy()
->>>>>>> b1aa39a5
 
     if score == 'accuracy':
         return accuracy_score(targets, predictions)
@@ -50,11 +45,7 @@
 
 
 def evaluate(model, criterion, eval_data):
-<<<<<<< HEAD
-    model = model.eval()
-=======
     model.eval()
->>>>>>> b1aa39a5
     mean_loss = 0
 
     # Load the test data
@@ -178,7 +169,6 @@
         eval_loss, eval_f1 = evaluate(model, criterion, dev_set)
         print("\nvalidation loss = {:.4f}, validation f1_score = {:.4f}".format(
             eval_loss, eval_f1))
-        model = model.train()
 
         # Write to Tensorboard
         writer.add_scalar('validation/loss', eval_loss, steps)
