import torch
from torch.utils import data
from torch.nn.utils.rnn import pad_sequence
import os
import nltk
from collections import Counter, defaultdict
from sklearn.feature_extraction.text import TfidfTransformer
import numpy as np
from scipy.sparse import lil_matrix
from sklearn.externals import joblib

TEXT_EXT = '.text'
LABELS_EXT = '.labels'
UNK_SYMBOL = "<UNK>"
PAD_SYMBOL = "<PAD>"


class TweetsBaseDataset(data.Dataset):
    """ A Dataset class for the emoji prediction task. The base class reads
    the file to prepare a vocabulary that is then used for specialized
    subclasses.
    Args:
        - path (str): path to folder containing files
        - prefix (str): prefix of text and label files to load
        - vocab_size (int): maximum number of unique tokens to index
        - vocabulary (dict): maps tokens (str) to indices (int). If provided
            it is used instead of building it from the dataset, and
            vocab_size is ignored.
    """
    def __init__(self, path, prefix, vocab_size=10000, vocabulary=None):
        self.prefix = prefix
        token_counts = Counter()
        processed_tweets = []
        self.length = 0

        # Open text file with tweets
        print('Reading files in directory {}'.format(os.path.join(path, prefix)))
        with open(os.path.join(path, prefix + TEXT_EXT)) as file:
            for i, line in enumerate(file):
                self.length += 1
                # Tokenize and process line
                tokens = self.process_tweet(line)
                processed_tweets.append(tokens)

                if vocabulary is None:
                    token_counts.update(tokens)

        print('Read file with {:d} tweets'.format(self.length))

        # Build vocabulary
        if vocabulary is None:
            print('Building vocabulary')
            vocabulary = defaultdict(lambda: len(vocabulary))
            _ = vocabulary[PAD_SYMBOL]
            _ = vocabulary[UNK_SYMBOL]
            for token, _ in token_counts.most_common(vocab_size):
                _ = vocabulary[token]
        else:
            print('Using vocabulary containing {:d} tokens'.format(
                len(vocabulary)))


        self.vocabulary = dict(vocabulary)

        # Store text in memory as word ids
        self.text_ids = []
        for tweet in processed_tweets:
            self.text_ids.append(list(map(
                lambda x: self.vocabulary.get(x, self.vocabulary[UNK_SYMBOL]),
                tweet)))

        # Load labels
        print('Loading labels')
        self.labels = np.empty(self.length, dtype=np.int)
        with open(os.path.join(path, prefix + LABELS_EXT)) as file:
            for i, line in enumerate(file):
                self.labels[i] = int(line)

    def __getitem__(self, index):
        return (torch.tensor(self.text_ids[index], dtype=torch.long),
                torch.tensor(self.labels[index], dtype=torch.long))

    def __len__(self):
        return self.length

    def process_tweet(self, text):
        """ Process and tokenize a tweet.
        Args:
            - text (str): a raw tweet in string format
        Returns: list, containing tokens after processing
        """
        # More operations can be added here before returning list of tokens
        try:
            return nltk.word_tokenize(text)
        except LookupError:
            # Download tokenization resource if not installed yet
            nltk.download("punkt")
            return nltk.word_tokenize(text)

    @staticmethod
    def collate_fn(data_list, batch_first=False):
        """
        Prepare a batch from a list of samples.
        Args:
            - data_list (list): contains tuples, each with two tensors
                as returned by __getitem__() in the Dataset class.
        Returns:
            - packed_data (tensor): padded sequences forming a batch
            - labels (tensor): batch of labels
        """
        # Separate token indices and labels
        data, labels = zip(*data_list)

        # Get length of each tensor
        lengths = np.array([len(tensor) for tensor in data])
        # Sort tensors from longest to shortest
        sorted_idx = np.argsort(lengths)[::-1]
        sorted_data = [data[idx] for idx in sorted_idx]
        sorted_labels = torch.stack([labels[idx] for idx in sorted_idx])
        sorted_lengths = lengths[sorted_idx]

        # Create padded batch
        padded_data = pad_sequence(sorted_data, batch_first)

        return padded_data, sorted_labels, sorted_lengths

<<<<<<< HEAD
=======
    def dump(self, filename):
        """ Save dataset to disk using the provided file name (str) """
        joblib.dump(self, filename)

    @staticmethod
    def load(filename):
        """ Load a serialized dataset from the provided file name (str).
        Assumes file is a valid serialized dataset.
        """
        return joblib.load(filename)
>>>>>>> dbe0d962

class TweetsBOWDataset(TweetsBaseDataset):
    """ A Dataset class for the emoji prediction task that stores tweets as
        bag of words.
    Args:
        - path (str): path to folder containing files
        - prefix (str): prefix of text and label files to load
        - vocab_size (int): maximum number of unique words to index
        - vocabulary (dict): maps tokens (str) to indices (int). If provided
            it is used instead of building it from the dataset, and
            vocab_size is ignored.
    """
    def __init__(self, path, prefix, vocab_size=10000, vocabulary=None):
        TweetsBaseDataset.__init__(self, path, prefix, vocab_size, vocabulary)

        # Using the vocabulary, build count matrix from text ids
        print('Loading counts matrix')
        count_matrix = lil_matrix((self.length, len(self.vocabulary)),
                                  dtype=np.int)
        for i, token_ids in enumerate(self.text_ids):
            # Count ids in tweet
            token_id_counter = Counter(token_ids)
            token_ids, counts = zip(*token_id_counter.items())
            count_matrix[i, token_ids] = counts

        # Add tf-idf weighting
        print('Creating TF-ID matrix')
        self.data = TfidfTransformer().fit_transform(count_matrix)


if __name__ == '__main__':
    ds = TweetsBOWDataset('data/dev', 'us_trial')<|MERGE_RESOLUTION|>--- conflicted
+++ resolved
@@ -124,8 +124,6 @@
 
         return padded_data, sorted_labels, sorted_lengths
 
-<<<<<<< HEAD
-=======
     def dump(self, filename):
         """ Save dataset to disk using the provided file name (str) """
         joblib.dump(self, filename)
@@ -136,7 +134,7 @@
         Assumes file is a valid serialized dataset.
         """
         return joblib.load(filename)
->>>>>>> dbe0d962
+
 
 class TweetsBOWDataset(TweetsBaseDataset):
     """ A Dataset class for the emoji prediction task that stores tweets as
